--- conflicted
+++ resolved
@@ -52,16 +52,13 @@
         replicates: u32,
         cut_only: bool,
     },
-<<<<<<< HEAD
-    HostIndication,
-    HostRamStatus,
-    HostStatusReturn,
-=======
     RenderQRCode {
         content: String,
         zoom: u32,
     },
->>>>>>> 18723567
+    HostIndication,
+    HostRamStatus,
+    HostStatusReturn,
     Start,
     End,
 }
