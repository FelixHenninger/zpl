#[derive(Clone)]
pub enum PostPrintAction {
    /// Present only, let user tear off.
    TearOff,
    /// Present and cut.
    Cut,
}

#[derive(Clone)]
pub enum MediaType {
    /// Color is in the label, turning dark on heating.
    Direct,
    /// Color in a separate color strip.
    Transfer,
}

#[derive(Clone)]
pub enum ZplCommand {
    Raw {
        text: String,
        /// How many 'lines' / fields of text to read back after the sequence, to purge what the
        /// print would send from the buffer. If we want to raw-ify commands that send non-text
        /// delimited fields then we should look into having a proper sequence encoded in this
        /// field.
        response_lines: u32,
    },
    Magic,
    PersistConfig,
    SetDarkness(usize),
    SetEncoding(usize),
    SetInverted(bool),
    SetHalfDensity(bool),
    SetHome(u32, u32),
    SetSpeed {
        print: usize,
        slew: usize,
    },
    SetMediaType(MediaType),
    LabelSetup {
        w: u32,
        h: u32,
        dpmm: u32,
    },
    SetPostPrintAction(PostPrintAction),
    SetHorizontalShift(usize),
    SetVerticalShift(isize),
    SetTearOffPosition(isize),
    MoveOrigin(u32, u32),
    PrintQuantity {
        total: u32,
        pause_and_cut_after: u32,
        replicates: u32,
        cut_only: bool,
    },
<<<<<<< HEAD
    HostIndication,
    HostRamStatus,
    HostStatusReturn,
=======
    RenderQRCode {
        content: String,
        zoom: u32,
    },
>>>>>>> 69e5375b
    Start,
    End,
}

impl ZplCommand {
    /// How many lines of text
    pub fn how_many_lines_of_text(&self) -> u32 {
        match self {
            ZplCommand::HostIndication => 1,
            ZplCommand::HostRamStatus => 1,
            ZplCommand::HostStatusReturn => 3,
            _ => 0,
        }
    }
}

impl From<ZplCommand> for String {
    fn from(value: ZplCommand) -> Self {
        match value {
            ZplCommand::Raw { text, .. } => text,
            ZplCommand::Magic => vec!["CT~~CD,~CC^~CT~", "^XA~TA000~JSN^LT0^MNW"].join("\n"),
            // Removed:
            // -
            // - ^PON -> rotate by 180 degrees
            // - ^PMN -> decommission?
            ZplCommand::PersistConfig => "^JUS".to_string(),
            ZplCommand::SetHalfDensity(d) => format!("^JM{}", if d { "B" } else { "A" }),
            ZplCommand::SetDarkness(e) => format!("~SD{}", e),
            ZplCommand::SetEncoding(e) => format!("^CI{}", e),
            ZplCommand::SetHome(x, y) => format!("^LH{},{}", x, y),
            ZplCommand::SetInverted(i) => {
                format!("^LR{}", if i { "Y" } else { "N" })
            }
            ZplCommand::SetMediaType(t) => {
                let t = match t {
                    MediaType::Direct => "D",
                    MediaType::Transfer => "T",
                };
                format!("^MT{}", t)
            }
            ZplCommand::SetSpeed { print, slew } => format!("^PR{},{}", print, slew),
            ZplCommand::LabelSetup { w, h, dpmm } => {
                format!("^PW{:0>3}\n^LL{:0>4}", w * dpmm, h * dpmm)
            }
            ZplCommand::SetPostPrintAction(a) => {
                let c = match a {
                    PostPrintAction::TearOff => "T",
                    PostPrintAction::Cut => "C",
                };

                format!("^MM{}", c)
            }
            ZplCommand::SetHorizontalShift(s) => format!("^LS{}", s),
            ZplCommand::SetVerticalShift(s) => format!("^LT{}", s),
            ZplCommand::SetTearOffPosition(p) => format!("~TA{:>+04}", p),
            ZplCommand::MoveOrigin(x, y) => format!("^FO{},{}", x, y),
            ZplCommand::PrintQuantity {
                total,
                pause_and_cut_after,
                replicates,
                cut_only,
            } => {
                format!(
                    "^PQ{},{},{},{}",
                    total,
                    pause_and_cut_after,
                    replicates,
                    if cut_only { "Y" } else { "N" }
                )
            }
            ZplCommand::RenderQRCode { content, zoom } => {
                let config = format!(
                    "^BQ{},{},{},{},{}",
                    "N",  // Orientation
                    2,    // Model
                    zoom, // Magnification (1-100)
                    "Q",  // Error correction
                    7     // Mask
                );
                let data = format!(
                    "^FD{}A,{}",
                    "Q", // Error correction level
                    content
                );
                format!("{config}\n{data}")
            }
            ZplCommand::Start => "^XA".to_string(),
            ZplCommand::End => "^XZ".to_string(),
            ZplCommand::HostIndication => "~HI".to_string(),
            ZplCommand::HostRamStatus => "~HM".to_string(),
            ZplCommand::HostStatusReturn => "~HS".to_string(),
        }
    }
}

#[test]
fn test_raw() {
    let c = ZplCommand::Raw {
        text: "Abc".to_string(),
        response_lines: 0,
    };

    assert_eq!(String::from(c), "Abc");
}

#[test]
fn test_setup() {
    let c = ZplCommand::LabelSetup {
        w: 57,
        h: 32,
        dpmm: 12,
    };
    assert_eq!(String::from(c), "^PW684\n^LL0384");
}<|MERGE_RESOLUTION|>--- conflicted
+++ resolved
@@ -52,16 +52,13 @@
         replicates: u32,
         cut_only: bool,
     },
-<<<<<<< HEAD
-    HostIndication,
-    HostRamStatus,
-    HostStatusReturn,
-=======
     RenderQRCode {
         content: String,
         zoom: u32,
     },
->>>>>>> 69e5375b
+    HostIndication,
+    HostRamStatus,
+    HostStatusReturn,
     Start,
     End,
 }
